--- conflicted
+++ resolved
@@ -37,14 +37,6 @@
           --manifest-path=intel-mkl-tool/Cargo.toml
           --no-default-features
 
-<<<<<<< HEAD
-  find_system_mkl:
-    runs-on: ubuntu-22.04
-    strategy:
-      fail-fast: false
-      matrix:
-        image: ["mkl-rust", "mkl-ubuntu", "mkl-centos"]
-=======
   seek:
     strategy:
       fail-fast: false
@@ -53,29 +45,21 @@
           - mkl-rust
           - mkl-ubuntu
           - mkl-centos
+        test:
+          - seek_opt_intel
+          - pkg_config
     runs-on: ubuntu-22.04
->>>>>>> b701f19d
     container:
       image: ghcr.io/rust-math/intel-mkl-src/${{ matrix.image }}:1.56.0
     steps:
     - uses: actions/checkout@v1
-<<<<<<< HEAD
     - uses: actions-rs/cargo@v1
       name: Seek /opt/intel
       with:
         command: test
-        args: --manifest-path=intel-mkl-tool/Cargo.toml seek_opt_intel -- --ignored --show-output
-    - uses: actions-rs/cargo@v1
-      name: Use pkg-config
-      with:
-        command: test
-        args: --manifest-path=intel-mkl-tool/Cargo.toml pkg_config -- --ignored --show-output
-=======
-    - name: cargo run -- seek
-      uses: actions-rs/cargo@v1
-      with:
-        command: run
         args: >
           --manifest-path=intel-mkl-tool/Cargo.toml
-          -- seek
->>>>>>> b701f19d
+          ${{ matrix.test }}
+          --
+          --ignored
+          --show-output