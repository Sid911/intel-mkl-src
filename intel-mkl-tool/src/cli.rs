<<<<<<< HEAD
use anyhow::{bail, Error};
=======
use anyhow::{bail, Result};
>>>>>>> 918528e4
use intel_mkl_tool::*;
use std::{env, path::PathBuf};
use structopt::StructOpt;

/// CLI tool for intel-mkl crate
#[derive(Debug, StructOpt)]
enum Opt {
    /// Download Intel-MKL library
    Download {
        /// Archive name, e.g. "mkl-static-lp64-iomp". Download all archives if None
        #[structopt(long = "name")]
        name: Option<String>,
        /// Install destination. Default is `$XDG_DATA_HOME/intel-mkl-tool/${MKL_VERSION}/`
        #[structopt(short = "o", long = "path")]
        path: Option<PathBuf>,
    },

    /// Seek Intel-MKL library
    ///
    /// 1. pkg-config
    /// 2. `$XDG_DATA_HOME/intel-mkl-tool`
    /// will be sought.
    Seek {},

    /// Package Intel MKL libraries into an archive
    Package {
        #[structopt(long = "name")]
        name: Option<String>,
        #[structopt(short = "o", long = "path")]
        path: Option<PathBuf>,
    },
}

fn main() -> Result<(), Error> {
    let opt = Opt::from_args();

    match opt {
        Opt::Download { name, path } => {
            let path = path.unwrap_or(xdg_home_path());
            if let Some(name) = name {
                let cfg = Config::from_str(&name)?;
                cfg.download(&path.join(cfg.name()))?;
            } else {
                for cfg in Config::possibles() {
                    println!(
                        "Download archive {:<22} into {}",
                        cfg.name(),
                        path.display()
                    );
                    cfg.download(&path.join(cfg.name()))?;
                }
            }
        }

        Opt::Seek {} => {
            let available = Entry::available();
            if available.is_empty() {
                bail!("No MKL found");
            }
            for lib in Entry::available() {
                if let Ok(version) = lib.version() {
                    println!("{:<22}: {}.{}", lib.name(), version.0, version.1);
                } else {
                    println!("{:<22}", lib.name());
                }
                for (path, name) in &lib.found_files() {
                    println!("  {:<25} at {}", name, path.display());
                }
            }
        }

        Opt::Package { name, path } => {
            let path = path.unwrap_or(env::current_dir().unwrap());
            if let Some(name) = name {
                let cfg = Config::from_str(&name)?;
                let entry = Entry::from_config(cfg)?;
                let path = if let Ok(version) = entry.version() {
                    path.join(format!("{}.{}", version.0, version.1))
                } else {
                    path
                };
                let package = entry.package(&path)?;
                println!("Pacakge created: {}", package.display());
            } else {
                for entry in Entry::available() {
                    let path = if let Ok(version) = entry.version() {
                        path.join(format!("{}.{}", version.0, version.1))
                    } else {
                        path.clone()
                    };
                    let package = entry.package(&path)?;
                    println!("Pacakge created: {}", package.display());
                }
            }
        }
    }
    Ok(())
}<|MERGE_RESOLUTION|>--- conflicted
+++ resolved
@@ -1,8 +1,4 @@
-<<<<<<< HEAD
-use anyhow::{bail, Error};
-=======
 use anyhow::{bail, Result};
->>>>>>> 918528e4
 use intel_mkl_tool::*;
 use std::{env, path::PathBuf};
 use structopt::StructOpt;
@@ -36,7 +32,7 @@
     },
 }
 
-fn main() -> Result<(), Error> {
+fn main() -> Result<()> {
     let opt = Opt::from_args();
 
     match opt {
