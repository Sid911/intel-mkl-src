--- conflicted
+++ resolved
@@ -118,7 +118,28 @@
         libs
     }
 
-<<<<<<< HEAD
+    /// Dynamically loaded libraries, e.g. `libmkl_vml_avx2.so`
+    ///
+    /// - MKL seeks additional shared library **on runtime**.
+    ///   This function lists these files for packaging.
+    pub fn additional_libs(&self) -> Vec<String> {
+        match self.link {
+            LinkType::Static => Vec::new(),
+            LinkType::Shared => {
+                let mut libs = Vec::new();
+                for prefix in &["mkl", "mkl_vml"] {
+                    for suffix in &["def", "avx", "avx2", "avx512", "avx512_mic", "mc", "mc3"] {
+                        libs.push(format!("{}_{}", prefix, suffix));
+                    }
+                }
+                libs.push("mkl_rt".into());
+                libs.push("mkl_vml_mc2".into());
+                libs.push("mkl_vml_cmpt".into());
+                libs
+            }
+        }
+    }
+
     /// Download archive from AWS S3, and expand into `${out_dir}/*.so`
     pub fn download<P: AsRef<Path>>(&self, out_dir: P) -> Result<()> {
         let out_dir = out_dir.as_ref();
@@ -154,29 +175,6 @@
         transfer.perform().unwrap();
     }
     Ok(data)
-=======
-    /// Dynamically loaded libraries, e.g. `libmkl_vml_avx2.so`
-    ///
-    /// - MKL seeks additional shared library **on runtime**.
-    ///   This function lists these files for packaging.
-    pub fn additional_libs(&self) -> Vec<String> {
-        match self.link {
-            LinkType::Static => Vec::new(),
-            LinkType::Shared => {
-                let mut libs = Vec::new();
-                for prefix in &["mkl", "mkl_vml"] {
-                    for suffix in &["def", "avx", "avx2", "avx512", "avx512_mic", "mc", "mc3"] {
-                        libs.push(format!("{}_{}", prefix, suffix));
-                    }
-                }
-                libs.push("mkl_rt".into());
-                libs.push("mkl_vml_mc2".into());
-                libs.push("mkl_vml_cmpt".into());
-                libs
-            }
-        }
-    }
->>>>>>> ec55002a
 }
 
 #[cfg(test)]
