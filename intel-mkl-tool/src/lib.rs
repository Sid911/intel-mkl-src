<<<<<<< HEAD
use anyhow::*;
=======
//! Library files in Intel MKL 2020.1 for Linux
//! --------------------------------------------
//!
//! ### MKL Core
//!
//! |                        |                         shared |                       static  |
//! |:-----------------------|:-------------------------------|:------------------------------|
//! |mkl_core                |                  libmkl_core.so|                  libmkl_core.a|
//! |mkl_def                 |                   libmkl_def.so|                             - |
//! |mkl_rt                  |                    libmkl_rt.so|                             - |
//! |mkl_avx                 |                   libmkl_avx.so|                             - |
//! |mkl_avx2                |                  libmkl_avx2.so|                             - |
//! |mkl_avx512              |                libmkl_avx512.so|                             - |
//! |mkl_avx512_mic          |            libmkl_avx512_mic.so|                             - |
//! |mkl_mc                  |                    libmkl_mc.so|                             - |
//! |mkl_mc3                 |                   libmkl_mc3.so|                             - |
//!
//! ### Vector Math library
//!
//! |                        |                         shared |                       static  |
//! |:-----------------------|:-------------------------------|:------------------------------|
//! |mkl_vml_def             |               libmkl_vml_def.so|                             - |
//! |mkl_vml_avx             |               libmkl_vml_avx.so|                             - |
//! |mkl_vml_avx2            |              libmkl_vml_avx2.so|                             - |
//! |mkl_vml_avx512          |            libmkl_vml_avx512.so|                             - |
//! |mkl_vml_avx512_mic      |        libmkl_vml_avx512_mic.so|                             - |
//! |mkl_vml_mc              |                libmkl_vml_mc.so|                             - |
//! |mkl_vml_mc2             |               libmkl_vml_mc2.so|                             - |
//! |mkl_vml_mc3             |               libmkl_vml_mc3.so|                             - |
//! |mkl_vml_cmpt            |              libmkl_vml_cmpt.so|                             - |
//!
//! ### Intel OpenMP
//!
//! |                        |                         shared |                       static  |
//! |:-----------------------|:-------------------------------|:------------------------------|
//! |iomp5                   |                     libiomp5.so|                     libiomp5.a|
//! |iomp5_db                |                  libiomp5_db.so|                             - |
//! |iompstubs5              |                libiompstubs5.so|                libiompstubs5.a|
//!
//! ### Threading switch
//!
//! |                        |                         shared |                       static  |
//! |:-----------------------|:-------------------------------|:------------------------------|
//! |mkl_sequential          |            libmkl_sequential.so|            libmkl_sequential.a|
//! |mkl_gnu_thread          |            libmkl_gnu_thread.so|            libmkl_gnu_thread.a|
//! |mkl_intel_thread        |          libmkl_intel_thread.so|          libmkl_intel_thread.a|
//! |mkl_pgi_thread          |            libmkl_pgi_thread.so|            libmkl_pgi_thread.a|
//! |mkl_tbb_thread          |            libmkl_tbb_thread.so|            libmkl_tbb_thread.a|
//!
//! ### LP64/ILP64 switch for Intel and GCC Fortran compilers
//!
//! |                        |                         shared |                       static  |
//! |:-----------------------|:-------------------------------|:------------------------------|
//! |mkl_intel_ilp64         |           libmkl_intel_ilp64.so|           libmkl_intel_ilp64.a|
//! |mkl_intel_lp64          |            libmkl_intel_lp64.so|            libmkl_intel_lp64.a|
//! |mkl_gf_ilp64            |              libmkl_gf_ilp64.so|              libmkl_gf_ilp64.a|
//! |mkl_gf_lp64             |               libmkl_gf_lp64.so|               libmkl_gf_lp64.a|
//!
//! ### Fortran 95 interface
//!
//! |                        |                         shared |                       static  |
//! |:-----------------------|:-------------------------------|:------------------------------|
//! |mkl_blas95_ilp64        |                              - |          libmkl_blas95_ilp64.a|
//! |mkl_blas95_lp64         |                              - |           libmkl_blas95_lp64.a|
//! |mkl_lapack95_ilp64      |                              - |        libmkl_lapack95_ilp64.a|
//! |mkl_lapack95_lp64       |                              - |         libmkl_lapack95_lp64.a|
//!
//! ### ScaLAPACK
//!
//! |                        |                         shared |                       static  |
//! |:-----------------------|:-------------------------------|:------------------------------|
//! |mkl_scalapack_ilp64     |       libmkl_scalapack_ilp64.so|       libmkl_scalapack_ilp64.a|
//! |mkl_scalapack_lp64      |        libmkl_scalapack_lp64.so|        libmkl_scalapack_lp64.a|
//!
//! ### BLACS
//!
//! |                        |                         shared |                       static  |
//! |:-----------------------|:-------------------------------|:------------------------------|
//! |mkl_blacs_intelmpi_ilp64|  libmkl_blacs_intelmpi_ilp64.so|  libmkl_blacs_intelmpi_ilp64.a|
//! |mkl_blacs_intelmpi_lp64 |   libmkl_blacs_intelmpi_lp64.so|   libmkl_blacs_intelmpi_lp64.a|
//! |mkl_blacs_openmpi_ilp64 |   libmkl_blacs_openmpi_ilp64.so|   libmkl_blacs_openmpi_ilp64.a|
//! |mkl_blacs_openmpi_lp64  |    libmkl_blacs_openmpi_lp64.so|    libmkl_blacs_openmpi_lp64.a|
//! |mkl_blacs_sgimpt_ilp64  |    libmkl_blacs_sgimpt_ilp64.so|    libmkl_blacs_sgimpt_ilp64.a|
//! |mkl_blacs_sgimpt_lp64   |     libmkl_blacs_sgimpt_lp64.so|     libmkl_blacs_sgimpt_lp64.a|
//!
//! ### FFT
//!
//! |                        |                         shared |                       static  |
//! |:-----------------------|:-------------------------------|:------------------------------|
//! |mkl_cdft_core           |             libmkl_cdft_core.so|             libmkl_cdft_core.a|
//!

>>>>>>> ec55002a
use log::*;
use std::path::*;

mod config;
mod entry;

pub use config::*;
pub use entry::*;

const S3_ADDR: &'static str = "https://s3-ap-northeast-1.amazonaws.com/rust-intel-mkl";

#[cfg(all(target_os = "linux", target_arch = "x86_64"))]
mod mkl {
    pub const OS: &str = "linux";
    pub const EXTENSION_STATIC: &'static str = "a";
    pub const EXTENSION_SHARED: &'static str = "so";
    pub const PREFIX: &'static str = "lib";
    pub const VERSION_YEAR: u32 = 2020;
    pub const VERSION_UPDATE: u32 = 1;
}

#[cfg(all(target_os = "macos", target_arch = "x86_64"))]
mod mkl {
    pub const OS: &str = "macos";
    pub const EXTENSION_STATIC: &'static str = "a";
    pub const EXTENSION_SHARED: &'static str = "dylib";
    pub const PREFIX: &'static str = "lib";
    pub const VERSION_YEAR: u32 = 2019;
    pub const VERSION_UPDATE: u32 = 3;
}

#[cfg(all(target_os = "windows", target_arch = "x86_64"))]
mod mkl {
    pub const OS: &str = "windows";
    pub const EXTENSION_STATIC: &'static str = "lib";
    pub const EXTENSION_SHARED: &'static str = "lib";
    pub const PREFIX: &'static str = "";
    pub const VERSION_YEAR: u32 = 2019;
    pub const VERSION_UPDATE: u32 = 5;
}

fn s3_addr() -> String {
    format!(
        "{}/{}/{}.{}",
        S3_ADDR,
        mkl::OS,
        mkl::VERSION_YEAR,
        mkl::VERSION_UPDATE
    )
}

pub fn xdg_home_path() -> PathBuf {
    dirs::data_local_dir().unwrap().join(format!(
        "intel-mkl-tool/{}.{}",
        mkl::VERSION_YEAR,
        mkl::VERSION_UPDATE
    ))
}

pub fn seek_pkg_config() -> Option<PathBuf> {
    if let Ok(lib) = pkg_config::probe_library("mkl-dynamic-lp64-seq") {
        if lib.libs.len() > 1 {
            warn!("Found {} MKL libraries. Use first found.", lib.libs.len())
        }
        return Some(PathBuf::from(lib.libs[0].clone()));
    }
    None
}

pub fn download_default<P: AsRef<Path>>(out_dir: P) -> Result<()> {
    let cfg = Config::from_str("mkl-dynamic-lp64-seq").unwrap();
    cfg.download(out_dir)?;
    Ok(())
}

#[cfg(test)]
mod tests {
    use super::*;

    #[test]
    fn download() -> Result<()> {
        download_default("./test_download")?;
        Ok(())
    }
}<|MERGE_RESOLUTION|>--- conflicted
+++ resolved
@@ -1,6 +1,3 @@
-<<<<<<< HEAD
-use anyhow::*;
-=======
 //! Library files in Intel MKL 2020.1 for Linux
 //! --------------------------------------------
 //!
@@ -93,7 +90,7 @@
 //! |mkl_cdft_core           |             libmkl_cdft_core.so|             libmkl_cdft_core.a|
 //!
 
->>>>>>> ec55002a
+use anyhow::*;
 use log::*;
 use std::path::*;
 
