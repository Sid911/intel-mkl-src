//! Library files in Intel MKL 2020.1 for Linux
//! --------------------------------------------
//!
//! ### MKL Core
//!
//! |                        |                         shared |                       static  |
//! |:-----------------------|:-------------------------------|:------------------------------|
//! |mkl_core                |                  libmkl_core.so|                  libmkl_core.a|
//! |mkl_def                 |                   libmkl_def.so|                             - |
//! |mkl_rt                  |                    libmkl_rt.so|                             - |
//! |mkl_avx                 |                   libmkl_avx.so|                             - |
//! |mkl_avx2                |                  libmkl_avx2.so|                             - |
//! |mkl_avx512              |                libmkl_avx512.so|                             - |
//! |mkl_avx512_mic          |            libmkl_avx512_mic.so|                             - |
//! |mkl_mc                  |                    libmkl_mc.so|                             - |
//! |mkl_mc3                 |                   libmkl_mc3.so|                             - |
//!
//! ### Vector Math library
//!
//! |                        |                         shared |                       static  |
//! |:-----------------------|:-------------------------------|:------------------------------|
//! |mkl_vml_def             |               libmkl_vml_def.so|                             - |
//! |mkl_vml_avx             |               libmkl_vml_avx.so|                             - |
//! |mkl_vml_avx2            |              libmkl_vml_avx2.so|                             - |
//! |mkl_vml_avx512          |            libmkl_vml_avx512.so|                             - |
//! |mkl_vml_avx512_mic      |        libmkl_vml_avx512_mic.so|                             - |
//! |mkl_vml_mc              |                libmkl_vml_mc.so|                             - |
//! |mkl_vml_mc2             |               libmkl_vml_mc2.so|                             - |
//! |mkl_vml_mc3             |               libmkl_vml_mc3.so|                             - |
//! |mkl_vml_cmpt            |              libmkl_vml_cmpt.so|                             - |
//!
//! ### Intel OpenMP
//!
//! |                        |                         shared |                       static  |
//! |:-----------------------|:-------------------------------|:------------------------------|
//! |iomp5                   |                     libiomp5.so|                     libiomp5.a|
//! |iomp5_db                |                  libiomp5_db.so|                             - |
//! |iompstubs5              |                libiompstubs5.so|                libiompstubs5.a|
//!
//! ### Threading switch
//!
//! |                        |                         shared |                       static  |
//! |:-----------------------|:-------------------------------|:------------------------------|
//! |mkl_sequential          |            libmkl_sequential.so|            libmkl_sequential.a|
//! |mkl_gnu_thread          |            libmkl_gnu_thread.so|            libmkl_gnu_thread.a|
//! |mkl_intel_thread        |          libmkl_intel_thread.so|          libmkl_intel_thread.a|
//! |mkl_pgi_thread          |            libmkl_pgi_thread.so|            libmkl_pgi_thread.a|
//! |mkl_tbb_thread          |            libmkl_tbb_thread.so|            libmkl_tbb_thread.a|
//!
//! ### LP64/ILP64 switch for Intel and GCC Fortran compilers
//!
//! |                        |                         shared |                       static  |
//! |:-----------------------|:-------------------------------|:------------------------------|
//! |mkl_intel_ilp64         |           libmkl_intel_ilp64.so|           libmkl_intel_ilp64.a|
//! |mkl_intel_lp64          |            libmkl_intel_lp64.so|            libmkl_intel_lp64.a|
//! |mkl_gf_ilp64            |              libmkl_gf_ilp64.so|              libmkl_gf_ilp64.a|
//! |mkl_gf_lp64             |               libmkl_gf_lp64.so|               libmkl_gf_lp64.a|
//!
//! ### Fortran 95 interface
//!
//! |                        |                         shared |                       static  |
//! |:-----------------------|:-------------------------------|:------------------------------|
//! |mkl_blas95_ilp64        |                              - |          libmkl_blas95_ilp64.a|
//! |mkl_blas95_lp64         |                              - |           libmkl_blas95_lp64.a|
//! |mkl_lapack95_ilp64      |                              - |        libmkl_lapack95_ilp64.a|
//! |mkl_lapack95_lp64       |                              - |         libmkl_lapack95_lp64.a|
//!
//! ### ScaLAPACK
//!
//! |                        |                         shared |                       static  |
//! |:-----------------------|:-------------------------------|:------------------------------|
//! |mkl_scalapack_ilp64     |       libmkl_scalapack_ilp64.so|       libmkl_scalapack_ilp64.a|
//! |mkl_scalapack_lp64      |        libmkl_scalapack_lp64.so|        libmkl_scalapack_lp64.a|
//!
//! ### BLACS
//!
//! |                        |                         shared |                       static  |
//! |:-----------------------|:-------------------------------|:------------------------------|
//! |mkl_blacs_intelmpi_ilp64|  libmkl_blacs_intelmpi_ilp64.so|  libmkl_blacs_intelmpi_ilp64.a|
//! |mkl_blacs_intelmpi_lp64 |   libmkl_blacs_intelmpi_lp64.so|   libmkl_blacs_intelmpi_lp64.a|
//! |mkl_blacs_openmpi_ilp64 |   libmkl_blacs_openmpi_ilp64.so|   libmkl_blacs_openmpi_ilp64.a|
//! |mkl_blacs_openmpi_lp64  |    libmkl_blacs_openmpi_lp64.so|    libmkl_blacs_openmpi_lp64.a|
//! |mkl_blacs_sgimpt_ilp64  |    libmkl_blacs_sgimpt_ilp64.so|    libmkl_blacs_sgimpt_ilp64.a|
//! |mkl_blacs_sgimpt_lp64   |     libmkl_blacs_sgimpt_lp64.so|     libmkl_blacs_sgimpt_lp64.a|
//!
//! ### FFT
//!
//! |                        |                         shared |                       static  |
//! |:-----------------------|:-------------------------------|:------------------------------|
//! |mkl_cdft_core           |             libmkl_cdft_core.so|             libmkl_cdft_core.a|
//!

#![cfg_attr(not(feature = "archive"), allow(dead_code))]

<<<<<<< HEAD
use anyhow::Error;
use std::path::*;
=======
use anyhow::{bail, Result};
use std::path::{Path, PathBuf};
>>>>>>> 918528e4

mod config;
mod entry;

#[cfg(feature = "archive")]
mod download;
#[cfg(feature = "archive")]
mod package;

pub use config::*;
pub use entry::*;

const S3_ADDR: &'static str = "https://s3-ap-northeast-1.amazonaws.com/rust-intel-mkl";

#[cfg(all(target_os = "linux", target_arch = "x86_64"))]
mod mkl {
    pub const OS: &str = "linux";
    pub const EXTENSION_STATIC: &'static str = "a";
    pub const EXTENSION_SHARED: &'static str = "so";
    pub const PREFIX: &'static str = "lib";
    pub const VERSION_YEAR: u32 = 2020;
    pub const VERSION_UPDATE: u32 = 1;
}

#[cfg(all(target_os = "macos", target_arch = "x86_64"))]
mod mkl {
    pub const OS: &str = "macos";
    pub const EXTENSION_STATIC: &'static str = "a";
    pub const EXTENSION_SHARED: &'static str = "dylib";
    pub const PREFIX: &'static str = "lib";
    pub const VERSION_YEAR: u32 = 2019;
    pub const VERSION_UPDATE: u32 = 3;
}

#[cfg(all(target_os = "windows", target_arch = "x86_64"))]
mod mkl {
    pub const OS: &str = "windows";
    pub const EXTENSION_STATIC: &'static str = "lib";
    pub const EXTENSION_SHARED: &'static str = "lib";
    pub const PREFIX: &'static str = "";
    pub const VERSION_YEAR: u32 = 2020;
    pub const VERSION_UPDATE: u32 = 1;
}

fn s3_addr() -> String {
    format!(
        "{}/{}/{}.{}",
        S3_ADDR,
        mkl::OS,
        mkl::VERSION_YEAR,
        mkl::VERSION_UPDATE
    )
}

pub fn xdg_home_path() -> PathBuf {
    dirs::data_local_dir().unwrap().join(format!(
        "intel-mkl-tool/{}.{}",
        mkl::VERSION_YEAR,
        mkl::VERSION_UPDATE
    ))
}<|MERGE_RESOLUTION|>--- conflicted
+++ resolved
@@ -92,13 +92,7 @@
 
 #![cfg_attr(not(feature = "archive"), allow(dead_code))]
 
-<<<<<<< HEAD
-use anyhow::Error;
-use std::path::*;
-=======
-use anyhow::{bail, Result};
-use std::path::{Path, PathBuf};
->>>>>>> 918528e4
+use std::path::PathBuf;
 
 mod config;
 mod entry;
