// MIT License
//
// Copyright (c) 2017 Toshiki Teramura
//
// Permission is hereby granted, free of charge, to any person obtaining a copy
// of this software and associated documentation files (the "Software"), to deal
// in the Software without restriction, including without limitation the rights
// to use, copy, modify, merge, publish, distribute, sublicense, and/or sell
// copies of the Software, and to permit persons to whom the Software is
// furnished to do so, subject to the following conditions:
//
// The above copyright notice and this permission notice shall be included in all
// copies or substantial portions of the Software.
//
// THE SOFTWARE IS PROVIDED "AS IS", WITHOUT WARRANTY OF ANY KIND, EXPRESS OR
// IMPLIED, INCLUDING BUT NOT LIMITED TO THE WARRANTIES OF MERCHANTABILITY,
// FITNESS FOR A PARTICULAR PURPOSE AND NONINFRINGEMENT. IN NO EVENT SHALL THE
// AUTHORS OR COPYRIGHT HOLDERS BE LIABLE FOR ANY CLAIM, DAMAGES OR OTHER
// LIABILITY, WHETHER IN AN ACTION OF CONTRACT, TORT OR OTHERWISE, ARISING FROM,
// OUT OF OR IN CONNECTION WITH THE SOFTWARE OR THE USE OR OTHER DEALINGS IN THE
// SOFTWARE.

#![cfg_attr(feature = "download", allow(unreachable_code))]

<<<<<<< HEAD
use anyhow::{bail, Error};
=======
use anyhow::{bail, Result};
>>>>>>> 918528e4
use intel_mkl_tool::*;
use std::{env, path::PathBuf};

#[cfg(feature = "mkl-static-lp64-iomp")]
const MKL_CONFIG: &str = "mkl-static-lp64-iomp";
#[cfg(feature = "mkl-static-lp64-seq")]
const MKL_CONFIG: &str = "mkl-static-lp64-seq";
#[cfg(feature = "mkl-static-ilp64-iomp")]
const MKL_CONFIG: &str = "mkl-static-ilp64-iomp";
#[cfg(feature = "mkl-static-ilp64-seq")]
const MKL_CONFIG: &str = "mkl-static-ilp64-seq";
#[cfg(feature = "mkl-dynamic-lp64-iomp")]
const MKL_CONFIG: &str = "mkl-dynamic-lp64-iomp";
#[cfg(feature = "mkl-dynamic-lp64-seq")]
const MKL_CONFIG: &str = "mkl-dynamic-lp64-seq";
#[cfg(feature = "mkl-dynamic-ilp64-iomp")]
const MKL_CONFIG: &str = "mkl-dynamic-ilp64-iomp";
#[cfg(feature = "mkl-dynamic-ilp64-seq")]
const MKL_CONFIG: &str = "mkl-dynamic-ilp64-seq";

fn main() -> Result<(), Error> {
    let cfg = Config::from_str(MKL_CONFIG).unwrap();

    // already exists on system
    if let Ok(entry) = Entry::from_config(cfg) {
        entry.print_cargo_metadata();
        return Ok(());
    }

    // download if not found
    #[cfg(feature = "download")]
    {
        let path = if cfg!(feature = "xdg-data-home") {
            xdg_home_path()
        } else {
            PathBuf::from(env::var("OUT_DIR").unwrap())
        };
        println!(
            r#"cargo:warning="Download Intel MKL archive into {}""#,
            path.display()
        );
        cfg.download(path)?;
        let entry = Entry::from_config(cfg).unwrap(); // must found
        entry.print_cargo_metadata();
        return Ok(());
    }

    bail!("No MKL found, and download flag is off.");
}<|MERGE_RESOLUTION|>--- conflicted
+++ resolved
@@ -22,11 +22,7 @@
 
 #![cfg_attr(feature = "download", allow(unreachable_code))]
 
-<<<<<<< HEAD
-use anyhow::{bail, Error};
-=======
 use anyhow::{bail, Result};
->>>>>>> 918528e4
 use intel_mkl_tool::*;
 use std::{env, path::PathBuf};
 
@@ -47,7 +43,7 @@
 #[cfg(feature = "mkl-dynamic-ilp64-seq")]
 const MKL_CONFIG: &str = "mkl-dynamic-ilp64-seq";
 
-fn main() -> Result<(), Error> {
+fn main() -> Result<()> {
     let cfg = Config::from_str(MKL_CONFIG).unwrap();
 
     // already exists on system
